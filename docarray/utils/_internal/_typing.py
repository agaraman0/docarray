--- conflicted
+++ resolved
@@ -46,14 +46,12 @@
     :return: A boolean value - 'True' if 'x' is a subclass of 'A_tuple', 'False' otherwise.
              Note that if the origin of 'x' is a list or tuple, the function immediately returns 'False'.
     """
-<<<<<<< HEAD
     if (
         (get_origin(x) in (list, tuple, dict, set))
         or is_typevar(x)
         or (type(x) == ForwardRef)
+        or is_typevar(x) 
+        or x == ID
     ):
-=======
-    if (get_origin(x) in (list, tuple, dict, set)) or is_typevar(x) or x == ID:
->>>>>>> 3e992667
         return False
     return issubclass(x, a_tuple)