import random

import pandas as pd

from docarray import DocumentArray
from rich.console import Console
from rich.table import Table
import numpy as np

from benchmarking_utils import (
    create,
    read,
    update,
    delete,
    find_by_condition,
    find_by_vector,
    get_docs,
    fmt,
    recall_from_numpy,
    save_benchmark_df,
    plot_results,
    get_configuration_storage_backends,
    load_sift_dataset,
    load_sift_dataset,
)


<<<<<<< HEAD
def run_benchmark(
    storage_backends, n_index_values, index_docs, vector_queries, ground_truth
=======
def get_configuration_storage_backends(argparse):
    parser = argparse.ArgumentParser()
    parser.add_argument(
        '--default-hnsw',
        help='Whether to use default HNSW configurations',
        action='store_true',
    )

    args = parser.parse_args()

    if args.default_hnsw:
        storage_backends = [
            ('weaviate', {'n_dim': D}),
            (
                'annlite',
                {'n_dim': D},
            ),
            ('qdrant', {'n_dim': D, 'scroll_batch_size': 8}),
            ('elasticsearch', {'n_dim': D}),
            ('sqlite', None),
            ('memory', None),
        ]
    else:
        storage_backends = [
            (
                'weaviate',
                {'n_dim': D, 'ef': 100, 'ef_construction': 100, 'max_connections': 16},
            ),
            (
                'annlite',
                {
                    'n_dim': D,
                    'ef_construction': 100,
                    'ef_search': 100,
                    'max_connection': 16,
                },
            ),
            (
                'qdrant',
                {'n_dim': D, 'scroll_batch_size': 8, 'ef_construct': 100, 'm': 16},
            ),
            ('elasticsearch', {'n_dim': D, 'ef_construction': 100, 'm': 16}),
            ('sqlite', None),
            ('memory', None),
        ]
    return storage_backends


def run_benchmark(
    X_tr,
    X_te,
    dataset,
    n_index_values,
    n_vector_queries,
    n_query,
    storage_backends,
    K,
    D,
>>>>>>> ea658c15
):
    table = Table(
        title=f'DocArray Benchmarking n_index={n_index_values[-1]} n_query={n_query} D={D} K={K}'
    )
    benchmark_df = pd.DataFrame(
        {
            'Storage Backend': [],
            'Indexing time (C)': [],
            'Query (R)': [],
            'Update (U)': [],
            'Delete (D)': [],
            'Find by vector': [],
            f'Recall at k={K} for vector search': [],
            'Find by condition': [],
        }
    )

    for col in benchmark_df.columns:
        table.add_column(col)

    console = Console()
    find_by_vector_values = {str(n_index): [] for n_index in n_index_values}
    create_values = {str(n_index): [] for n_index in n_index_values}

<<<<<<< HEAD
=======
    console.print(f'Reading dataset')
    docs = get_docs(X_tr)
    docs_to_delete = random.sample(docs, n_query)
    docs_to_update = random.sample(docs, n_query)
    vector_queries = [x for x in X_te]
    ground_truth = [x[0:K] for x in dataset['neighbors'][0 : len(vector_queries)]]

>>>>>>> ea658c15
    for idx, n_index in enumerate(n_index_values):
        docs = index_docs[:n_index]

        console.print(f'Reading dataset')
        query_docs = random.sample([d.id for d in docs], n_query)
        docs_to_delete = random.sample(docs, n_query)
        docs_to_update = random.sample(docs, n_query)
        for backend, config in storage_backends:
            try:
                console.print('\nBackend:', backend.title())
                # for n_i in n_index:
                if not config:
                    da = DocumentArray(storage=backend)
                else:
                    da = DocumentArray(storage=backend, config=config)
                console.print(f'\tindexing {n_index} docs ...')
                create_time, _ = create(da, docs)
                # for n_q in n_query:
                console.print(f'\treading {n_query} docs ...')
                read_time, _ = read(da, query_docs)
                console.print(f'\tupdating {n_query} docs ...')
                update_time, _ = update(da, docs_to_update)
                console.print(
                    f'\tfinding {n_query} docs by vector averaged {len(vector_queries)} times ...'
                )
                if backend == 'memory':
                    find_by_vector_time, aux = find_by_vector(
                        da, vector_queries[0], limit=K
                    )
                    recall_at_k = 1
                elif backend == 'sqlite':
                    find_by_vector_time, result = find_by_vector(
                        da, vector_queries[0], limit=K
                    )
                    recall_at_k = 1
                else:
                    recall_at_k_values = []
                    find_by_vector_times = []
                    for i, query in enumerate(vector_queries):
                        find_by_vector_time, results = find_by_vector(
                            da, query, limit=K
                        )
                        find_by_vector_times.append(find_by_vector_time)
                        recall_at_k_values.append(
                            recall_from_numpy(
                                np.array(results[:, 'tags__i']), ground_truth[i], K
                            )
                        )

                    recall_at_k = np.mean(recall_at_k_values)
                    find_by_vector_time = np.mean(find_by_vector_times)

                console.print(f'\tfinding {n_query} docs by condition ...')
                find_by_condition_time, _ = find_by_condition(
                    da, {'tags__i': {'$eq': 0}}
                )

                console.print(f'\tdeleting {n_query} docs ...')
                delete_time, _ = delete(da, [d.id for d in docs_to_delete])
                if idx == len(n_index_values) - 1:
                    table.add_row(
                        backend.title(),
                        fmt(create_time, 's'),
                        fmt(read_time * 1000, 'ms'),
                        fmt(update_time * 1000, 'ms'),
                        fmt(delete_time * 1000, 'ms'),
                        fmt(find_by_vector_time, 's'),
                        '{:.3f}'.format(recall_at_k),
                        fmt(find_by_condition_time, 's'),
                    )
                    benchmark_df.append(
                        pd.DataFrame(
                            [
                                [
                                    backend.title(),
                                    create_time,
                                    read_time,
                                    update_time,
                                    delete_time,
                                    find_by_vector_time,
                                    recall_at_k,
                                    find_by_condition_time,
                                ]
                            ],
                            columns=benchmark_df.columns,
                        )
                    )

                # store find_by_vector time
                find_by_vector_values[str(n_index)].append(find_by_vector_time)
                create_values[str(n_index)].append(create_time)
                console.print(table)
                da.clear()
                del da
            except Exception as e:
                console.print(f'Storage Backend {backend} failed: {e}')

        console.print(table)
        return find_by_vector_values, create_values, benchmark_df


if __name__ == "__main__":
    n_query = 1
    D = 128
    K = 10
    # Benchmark
    storage_backends = get_configuration_storage_backends(D)
    docs, vector_queries, ground_truth = load_sift_dataset(K)
    n_index_values = [len(docs)]

    find_by_vector_values, create_values, benchmark_df = run_benchmark(
<<<<<<< HEAD
        storage_backends, n_index_values, docs, vector_queries, ground_truth
=======
        X_tr,
        X_te,
        dataset,
        n_index_values,
        n_vector_queries,
        n_query,
        storage_backends,
        K,
        D,
>>>>>>> ea658c15
    )
    plot_results(
        find_by_vector_values, storage_backends, create_values, plot_legend=False
    )
    save_benchmark_df(benchmark_df)<|MERGE_RESOLUTION|>--- conflicted
+++ resolved
@@ -25,69 +25,8 @@
 )
 
 
-<<<<<<< HEAD
 def run_benchmark(
     storage_backends, n_index_values, index_docs, vector_queries, ground_truth
-=======
-def get_configuration_storage_backends(argparse):
-    parser = argparse.ArgumentParser()
-    parser.add_argument(
-        '--default-hnsw',
-        help='Whether to use default HNSW configurations',
-        action='store_true',
-    )
-
-    args = parser.parse_args()
-
-    if args.default_hnsw:
-        storage_backends = [
-            ('weaviate', {'n_dim': D}),
-            (
-                'annlite',
-                {'n_dim': D},
-            ),
-            ('qdrant', {'n_dim': D, 'scroll_batch_size': 8}),
-            ('elasticsearch', {'n_dim': D}),
-            ('sqlite', None),
-            ('memory', None),
-        ]
-    else:
-        storage_backends = [
-            (
-                'weaviate',
-                {'n_dim': D, 'ef': 100, 'ef_construction': 100, 'max_connections': 16},
-            ),
-            (
-                'annlite',
-                {
-                    'n_dim': D,
-                    'ef_construction': 100,
-                    'ef_search': 100,
-                    'max_connection': 16,
-                },
-            ),
-            (
-                'qdrant',
-                {'n_dim': D, 'scroll_batch_size': 8, 'ef_construct': 100, 'm': 16},
-            ),
-            ('elasticsearch', {'n_dim': D, 'ef_construction': 100, 'm': 16}),
-            ('sqlite', None),
-            ('memory', None),
-        ]
-    return storage_backends
-
-
-def run_benchmark(
-    X_tr,
-    X_te,
-    dataset,
-    n_index_values,
-    n_vector_queries,
-    n_query,
-    storage_backends,
-    K,
-    D,
->>>>>>> ea658c15
 ):
     table = Table(
         title=f'DocArray Benchmarking n_index={n_index_values[-1]} n_query={n_query} D={D} K={K}'
@@ -112,16 +51,6 @@
     find_by_vector_values = {str(n_index): [] for n_index in n_index_values}
     create_values = {str(n_index): [] for n_index in n_index_values}
 
-<<<<<<< HEAD
-=======
-    console.print(f'Reading dataset')
-    docs = get_docs(X_tr)
-    docs_to_delete = random.sample(docs, n_query)
-    docs_to_update = random.sample(docs, n_query)
-    vector_queries = [x for x in X_te]
-    ground_truth = [x[0:K] for x in dataset['neighbors'][0 : len(vector_queries)]]
-
->>>>>>> ea658c15
     for idx, n_index in enumerate(n_index_values):
         docs = index_docs[:n_index]
 
@@ -233,19 +162,7 @@
     n_index_values = [len(docs)]
 
     find_by_vector_values, create_values, benchmark_df = run_benchmark(
-<<<<<<< HEAD
         storage_backends, n_index_values, docs, vector_queries, ground_truth
-=======
-        X_tr,
-        X_te,
-        dataset,
-        n_index_values,
-        n_vector_queries,
-        n_query,
-        storage_backends,
-        K,
-        D,
->>>>>>> ea658c15
     )
     plot_results(
         find_by_vector_values, storage_backends, create_values, plot_legend=False
